use crate::model::ParsingContext;
use crate::pb::*;
use tract_hir::internal::*;
use tract_hir::ops;
use tract_hir::tract_core::ops::matmul::MatMulAxes;

pub fn gemm(
    _ctx: &ParsingContext,
    node: &NodeProto,
) -> TractResult<(Box<dyn InferenceOp>, Vec<String>)> {
    let alpha = node.get_attr_opt("alpha")?.unwrap_or(1.);
    let beta = node.get_attr_opt("beta")?.unwrap_or(1.);
    let trans_a = node.get_attr_opt("transA")?.unwrap_or(false);
    let trans_b = node.get_attr_opt("transB")?.unwrap_or(false);
    Ok((expand(Gemm::new(alpha, beta, trans_a, trans_b)), vec![]))
}

#[derive(Debug, Clone, new, Educe)]
#[educe(Hash)]
pub struct Gemm {
    #[educe(Hash(method = "hash_f32"))]
    alpha: f32,
    #[educe(Hash(method = "hash_f32"))]
    beta: f32,
    trans_a: bool,
    trans_b: bool,
}

impl_dyn_hash!(Gemm);

impl Expansion for Gemm {
    fn name(&self) -> Cow<str> {
        "Gemm".into()
    }

    op_onnx!();

    fn rules<'r, 'p: 'r, 's: 'r>(
        &'s self,
        s: &mut Solver<'r>,
        inputs: &'p [TensorProxy],
        outputs: &'p [TensorProxy],
    ) -> InferenceResult {
        check_input_arity(inputs, 3)?;
        s.equals(&inputs[2].datum_type, &outputs[0].datum_type)?;
        s.equals(&inputs[0].rank, 2)?;
        s.equals(&inputs[1].rank, 2)?;
        check_output_arity(outputs, 1)?;
        s.equals(&outputs[0].rank, 2)?;
        s.equals(&inputs[0].datum_type, &outputs[0].datum_type)?;
        s.equals(&inputs[1].datum_type, &outputs[0].datum_type)?;
        let (ca, ra) = if self.trans_a { (0, 1) } else { (1, 0) };
        let (cb, rb) = if self.trans_b { (0, 1) } else { (1, 0) };
        s.equals(&inputs[0].shape[ra], &outputs[0].shape[0])?;
        s.equals(&inputs[0].shape[ca], &inputs[1].shape[rb])?;
        s.equals(&inputs[1].shape[cb], &outputs[0].shape[1])?;
        Ok(())
    }

    fn wire(
        &self,
        name: &str,
        model: &mut TypedModel,
        inputs: &[OutletId],
    ) -> TractResult<TVec<OutletId>> {
        let (a, b, mut c) = (inputs[0], inputs[1], inputs[2]);
        let axes = MatMulAxes::default().transposing(self.trans_a, self.trans_b, false);
        let mut wire = model.wire_node(
            format!("{}.ab", name),
<<<<<<< HEAD
            ops::matmul::MatMul { axes },
            &[a, b].as_ref(),
=======
            ops::matmul::MatMul::default().with_a_trans(self.trans_a).with_b_trans(self.trans_b),
            [a, b].as_ref(),
>>>>>>> 730999bb
        )?[0];
        if self.alpha != 1.0 {
            let alpha = tensor0(self.alpha).broadcast_into_rank(model.outlet_fact(wire)?.rank())?;
            wire = model.wire_node(
                format!("{}.alpha_ab", self.alpha),
                ops::math::mul::unary(alpha.into_arc_tensor()),
                &[wire],
            )?[0];
        }
        if self.beta != 0.0f32 {
            while model.outlet_fact(wire)?.rank() > model.outlet_fact(c)?.rank() {
                c = model.wire_node(
                    format!("{}.c_add_axis_{}", name, model.outlet_fact(c)?.rank()),
                    tract_hir::tract_core::ops::change_axes::AxisOp::Add(0),
                    &[c],
                )?[0];
            }
            let beta = tensor0(self.beta).broadcast_into_rank(model.outlet_fact(wire)?.rank())?;
            let beta_c = model.wire_node(
                format!("{}.beta_c", name),
                ops::math::mul::unary(beta.into_arc_tensor()),
                &[c],
            )?[0];
            wire = model.wire_node(name, ops::math::add::bin_typed(), &[wire, beta_c])?[0];
        }
        Ok(tvec!(wire))
    }
}<|MERGE_RESOLUTION|>--- conflicted
+++ resolved
@@ -67,13 +67,8 @@
         let axes = MatMulAxes::default().transposing(self.trans_a, self.trans_b, false);
         let mut wire = model.wire_node(
             format!("{}.ab", name),
-<<<<<<< HEAD
             ops::matmul::MatMul { axes },
             &[a, b].as_ref(),
-=======
-            ops::matmul::MatMul::default().with_a_trans(self.trans_a).with_b_trans(self.trans_b),
-            [a, b].as_ref(),
->>>>>>> 730999bb
         )?[0];
         if self.alpha != 1.0 {
             let alpha = tensor0(self.alpha).broadcast_into_rank(model.outlet_fact(wire)?.rank())?;
